# Microsoft SQL Server MCP Server

[![CI/CD Pipeline](https://github.com/RichardHan/mssql_mcp_server/actions/workflows/ci.yml/badge.svg)](https://github.com/RichardHan/mssql_mcp_server/actions/workflows/ci.yml)
[![Security Scan](https://github.com/RichardHan/mssql_mcp_server/actions/workflows/security.yml/badge.svg)](https://github.com/RichardHan/mssql_mcp_server/actions/workflows/security.yml)
[![Python 3.11+](https://img.shields.io/badge/python-3.11+-blue.svg)](https://www.python.org/downloads/)
[![License: MIT](https://img.shields.io/badge/License-MIT-yellow.svg)](https://opensource.org/licenses/MIT)

A Model Context Protocol (MCP) server that enables secure interaction with Microsoft SQL Server databases. This server allows AI assistants to list tables, read data, and execute SQL queries through a controlled interface, making database exploration and analysis safer and more structured.

<a href="https://glama.ai/mcp/servers/29cpe19k30">
  <img width="380" height="200" src="https://glama.ai/mcp/servers/29cpe19k30/badge" alt="Microsoft SQL Server Server MCP server" />
</a>

## Features

- List available SQL Server tables as resources
- Read table contents
- Execute SQL queries with proper error handling
- Secure database access through environment variables
- Comprehensive logging
- Automatic system dependency installation

## Installation

The package will automatically install required system dependencies (like FreeTDS) when installed through MCP:

```bash
pip install mssql-mcp-server
```

## Local Builds

```bash 
pip install hatch
hatch build
pip install dist/mssql_mcp_server-0.1.0.tar.gz
```

## Configuration

Set the following environment variables:

```bash
# Required
<<<<<<< HEAD
MSSQL_SERVER=localhost
=======
MSSQL_SERVER=localhost          # SQL Server hostname or IP
MSSQL_DATABASE=your_database     # Database name

# Authentication (choose one method)
# Method 1: SQL Authentication (default)
>>>>>>> b99fe336
MSSQL_USER=your_username
MSSQL_PASSWORD=your_password

# Method 2: Windows Authentication
MSSQL_WINDOWS_AUTH=true         # Set to 'true' for Windows auth

# Optional
MSSQL_PORT=1433                 # Custom port (default: 1433)
MSSQL_ENCRYPT=false             # Enable encryption (default: false, true for Azure SQL)
```

### SQL Server LocalDB Configuration

For SQL Server LocalDB connections:

```bash
MSSQL_SERVER=(localdb)\MSSQLLocalDB
MSSQL_DATABASE=your_database
# LocalDB typically uses Windows Authentication
MSSQL_WINDOWS_AUTH=true
```

### Azure SQL Database Configuration

For Azure SQL Database connections:

```bash
MSSQL_SERVER=your-server.database.windows.net
MSSQL_DATABASE=your_database
<<<<<<< HEAD
# Optional
MSSQL_COMMAND=execute_sql
MSSQL_PORT=your_database
=======
MSSQL_USER=your_username
MSSQL_PASSWORD=your_password
# Encryption is automatically enabled for Azure SQL
>>>>>>> b99fe336
```

## Usage

### With Claude Desktop

Add this to your `claude_desktop_config.json`:

```json
{
  "mcpServers": {
    "mssql": {
      "command": "uv",
      "args": [
        "--directory", 
        "path/to/mssql_mcp_server",
        "run",
        "mssql_mcp_server"
      ],
      "env": {
        // Required
        "MSSQL_SERVER": "localhost",
        "MSSQL_USER": "your_username",
        "MSSQL_PASSWORD": "your_password",
        "MSSQL_DATABASE": "your_database",
<<<<<<< HEAD

        // Optional
        "MSSQL_COMMAND": "execute_sql", // search_staging
        "MSSQL_PORT": "1433" 
=======
        "MSSQL_PORT": "1433",
        "MSSQL_ENCRYPT": "false"
>>>>>>> b99fe336
      }
    }
  }
}
```

### As a standalone server

```bash
# Install dependencies
pip install -r requirements.txt

# Run the server
python -m mssql_mcp_server
```

### Using Docker

Build and run the server using Docker:

```bash
# Build the Docker image
docker build -t mssql-mcp-server .

# Run with environment variables
docker run -it \
  -e MSSQL_SERVER=your-server \
  -e MSSQL_DATABASE=your-database \
  -e MSSQL_USER=your-username \
  -e MSSQL_PASSWORD=your-password \
  mssql-mcp-server

# Or use docker-compose (see docker-compose.example.yml)
docker-compose -f docker-compose.example.yml up
```

## Development

```bash
# Clone the repository
git clone https://github.com/RichardHan/mssql_mcp_server.git
cd mssql_mcp_server

# Create virtual environment
python -m venv venv
source venv/bin/activate  # or `venv\Scripts\activate` on Windows

# Install development dependencies
pip install -r requirements-dev.txt

# Test your database connection
python test_connection.py

# Run tests
pytest
```

## Security Considerations

- Never commit environment variables or credentials
- Use a database user with minimal required permissions
- Consider implementing query whitelisting for production use
- Monitor and log all database operations

## Security Best Practices

This MCP server requires database access to function. For security:

1. **Create a dedicated SQL Server login** with minimal permissions
2. **Never use sa credentials** or administrative accounts
3. **Restrict database access** to only necessary operations
4. **Enable logging** for audit purposes
5. **Regular security reviews** of database access

See [SQL Server Security Configuration Guide](SECURITY.md) for detailed instructions on:
- Creating a restricted SQL Server login
- Setting appropriate permissions
- Monitoring database access
- Security best practices

⚠️ IMPORTANT: Always follow the principle of least privilege when configuring database access.

## License

MIT License - see LICENSE file for details.

## Testing

This project includes comprehensive test coverage for production readiness:

- **Unit Tests**: Configuration, validation, and core functionality
- **Security Tests**: SQL injection prevention and input validation
- **Integration Tests**: MCP protocol and database operations
- **Performance Tests**: Load handling and scalability
- **Error Tests**: Resilience and recovery scenarios

Run tests:
```bash
# All tests
./run_tests.py

# With coverage
./run_tests.py --coverage

# Specific suite
./run_tests.py --suite security
```

See [Test Documentation](tests/README.md) and [Production Readiness](PRODUCTION_READINESS.md) for details.

## Contributing

1. Fork the repository
2. Create your feature branch (`git checkout -b feature/amazing-feature`)
3. Write tests for your changes
4. Ensure all tests pass (`./run_tests.py`)
5. Commit your changes (`git commit -m 'Add some amazing feature'`)
6. Push to the branch (`git push origin feature/amazing-feature`)
7. Open a Pull Request<|MERGE_RESOLUTION|>--- conflicted
+++ resolved
@@ -42,15 +42,12 @@
 
 ```bash
 # Required
-<<<<<<< HEAD
-MSSQL_SERVER=localhost
-=======
 MSSQL_SERVER=localhost          # SQL Server hostname or IP
 MSSQL_DATABASE=your_database     # Database name
 
 # Authentication (choose one method)
 # Method 1: SQL Authentication (default)
->>>>>>> b99fe336
+
 MSSQL_USER=your_username
 MSSQL_PASSWORD=your_password
 
@@ -80,15 +77,10 @@
 ```bash
 MSSQL_SERVER=your-server.database.windows.net
 MSSQL_DATABASE=your_database
-<<<<<<< HEAD
-# Optional
-MSSQL_COMMAND=execute_sql
-MSSQL_PORT=your_database
-=======
+
 MSSQL_USER=your_username
 MSSQL_PASSWORD=your_password
 # Encryption is automatically enabled for Azure SQL
->>>>>>> b99fe336
 ```
 
 ## Usage
@@ -114,15 +106,8 @@
         "MSSQL_USER": "your_username",
         "MSSQL_PASSWORD": "your_password",
         "MSSQL_DATABASE": "your_database",
-<<<<<<< HEAD
-
-        // Optional
-        "MSSQL_COMMAND": "execute_sql", // search_staging
-        "MSSQL_PORT": "1433" 
-=======
         "MSSQL_PORT": "1433",
         "MSSQL_ENCRYPT": "false"
->>>>>>> b99fe336
       }
     }
   }
